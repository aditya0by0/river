# Unreleased

River's mini-batch methods now support pandas v2. In particular, River conforms to pandas' new sparse API.

## anomaly

- Added `anomaly.LocalOutlierFactor`, which is an online version of the LOF algorithm for anomaly detection that matches the scikit-learn implementation.
  - Made `score_one` method of `anomaly.LocalOutlierFactor` stateless
  - Defined default score for uninitialized detector

## covariance

- Added `_from_state` method to `covariance.EmpiricalCovariance` to warm start from previous knowledge.

## clustering

- Add fixes to `cluster.DBSTREAM` algorithm, including:
  - Addition of the `-` sign before the `fading_factor` in accordance with the algorithm 2 proposed by Hashler and Bolanos (2016) to allow clusters with low weights to be removed.
  - The new `micro_cluster` is added with the key derived from the maximum key of the existing micro clusters. If the set of micro clusters is still empty (`len = 0`), a new micro cluster is added with key 0.
  - `cluster_is_up_to_date` is set to `True` at the end of the `self._recluster()` function.
  - Shared density graph update timestamps are initialized with the current timestamp value
  - `neighbour_neighbours` are appended correctly to the `seed_set` when generating cluster labels
  - When building weighted adjacency matrix the algorithm accounts for possibly orphaned entries in shared density graph

## datasets

- Added `datasets.WebTraffic`, which is a dataset that counts the occurrences of events on a website. It is a multi-output regression dataset with two outputs.

<<<<<<< HEAD
## evaluate

- Added a `yield_predictions` parameter to `evaluate.iter_progressive_val_score`, which allows including predictions in the output.

## forest
=======
## drift
>>>>>>> 8a7cae74

- Add `drift.NoDrift` to allow disabling the drift detection capabilities of models. This detector does nothing and always returns `False` when queried whether or not a concept drift was detected.

## forest

- Simplify inner the structures of `forest.ARFClassifier` and `forest.ARFRegressor` by removing redundant class hierarchy. Simplify how concept drift logging can be accessed in individual trees and in the forest as a whole.

## proba

- Added `_from_state` method to `proba.MultivariateGaussian` to warm start from previous knowledge.

## tree

- Fix a bug in `tree.splitter.NominalSplitterClassif` that generated a mismatch between the number of existing tree branches and the number of tracked branches.
- Fix a bug in `tree.ExtremelyFastDecisionTreeClassifier` where the split re-evaluation failed when the current branch's feature was not available as a split option. The fix also enables the tree to pre-prune a leaf via the tie-breaking mechanism.

## utils

- Removed `utils.dict2numpy` and `utils.numpy2dict` functions. They were not used anywhere in the library.
- `utils.TimeRolling` now works correctly if two samples with the same timestamp are added in a row.<|MERGE_RESOLUTION|>--- conflicted
+++ resolved
@@ -26,17 +26,13 @@
 
 - Added `datasets.WebTraffic`, which is a dataset that counts the occurrences of events on a website. It is a multi-output regression dataset with two outputs.
 
-<<<<<<< HEAD
+## drift
+
+- Add `drift.NoDrift` to allow disabling the drift detection capabilities of models. This detector does nothing and always returns `False` when queried whether or not a concept drift was detected.
+
 ## evaluate
 
 - Added a `yield_predictions` parameter to `evaluate.iter_progressive_val_score`, which allows including predictions in the output.
-
-## forest
-=======
-## drift
->>>>>>> 8a7cae74
-
-- Add `drift.NoDrift` to allow disabling the drift detection capabilities of models. This detector does nothing and always returns `False` when queried whether or not a concept drift was detected.
 
 ## forest
 
